--- conflicted
+++ resolved
@@ -27,28 +27,9 @@
   const panel = document.createElement('div');
   panel.id = 'kuato-panel';
   panel.innerHTML = `
-<<<<<<< HEAD
     <div class="kuato-header">
       <h3>"Open your mind..." - Kuato</h3>
       <button id="kuato-toggle-collapse" title="Collapse Panel">[-]</button>
-=======
-    <h3>"Open your mind..." - Kuato</h3>
-    <div class="kuato-section">
-      <label for="kuato-library-select">Select Book:</label>
-      <div style="display: flex; gap: 5px;">
-        <select id="kuato-library-select" style="width: 100%;">
-          <option value="">-- No book selected --</option>
-        </select>
-        <button id="kuato-rename-book" style="width: auto;">Rename</button>
-      </div>
-    </div>
-    <div class="kuato-section">
-      <div style="display: flex; gap: 5px;">
-        <button id="kuato-load-url">From URL</button>
-        <button id="kuato-load-file">From File</button>
-      </div>
-      <input type="file" id="kuato-file-input" style="display: none;" />
->>>>>>> d54bfed0
     </div>
     <div id="kuato-collapsible-content">
         <div class="kuato-section">
@@ -302,7 +283,6 @@
     createSettingsModal();
     populateLibraryDropdown();
 
-<<<<<<< HEAD
     // Load settings from storage
     chrome.runtime.sendMessage({ action: 'getSettings' }, (response) => {
         if (response && response.success && response.settings) {
@@ -337,9 +317,6 @@
         settingsModal.style.display = 'none';
         alert('Settings saved.');
     });
-
-=======
->>>>>>> d54bfed0
     const loadUrlButton = document.getElementById('kuato-load-url');
     loadUrlButton.addEventListener('click', () => {
         const url = prompt('Please enter the URL of the book to load:');
