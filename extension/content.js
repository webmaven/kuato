--- conflicted
+++ resolved
@@ -27,7 +27,6 @@
   const panel = document.createElement('div');
   panel.id = 'kuato-panel';
   panel.innerHTML = `
-<<<<<<< HEAD
     <h3>"Open your mind..." - Kuato</h3>
     <div class="kuato-section">
       <label for="kuato-library-select">Select Book:</label>
@@ -44,11 +43,6 @@
         <button id="kuato-load-file">From File</button>
       </div>
       <input type="file" id="kuato-file-input" style="display: none;" />
-=======
-    <div class="kuato-header">
-      <h3>"Open your mind..." - Kuato</h3>
-      <button id="kuato-toggle-collapse" title="Collapse Panel">[-]</button>
->>>>>>> 44f4dfa1
     </div>
     <div id="kuato-collapsible-content">
         <div class="kuato-section">
@@ -302,8 +296,6 @@
     createSettingsModal();
     populateLibraryDropdown();
 
-<<<<<<< HEAD
-=======
     // Load settings from storage
     chrome.runtime.sendMessage({ action: 'getSettings' }, (response) => {
         if (response && response.success && response.settings) {
@@ -338,7 +330,6 @@
         settingsModal.style.display = 'none';
         alert('Settings saved.');
     });
->>>>>>> 44f4dfa1
     const loadUrlButton = document.getElementById('kuato-load-url');
     loadUrlButton.addEventListener('click', () => {
         const url = prompt('Please enter the URL of the book to load:');
@@ -373,11 +364,7 @@
         }
 
         const reader = new FileReader();
-<<<<<<< HEAD
         const isPdf = file.name.toLowerCase().endsWith('.pdf');
-
-=======
->>>>>>> 44f4dfa1
         reader.onload = (e) => {
             const content = e.target.result;
             loadFileButton.textContent = 'Loading...';
@@ -386,10 +373,7 @@
             chrome.runtime.sendMessage({
                 action: 'loadFile',
                 filename: file.name,
-<<<<<<< HEAD
                 encoding: isPdf ? 'dataURL' : 'text',
-=======
->>>>>>> 44f4dfa1
                 content: content
             }, (response) => {
                 loadFileButton.textContent = 'From File';
@@ -404,24 +388,18 @@
                 }
             });
         };
-<<<<<<< HEAD
-
-=======
->>>>>>> 44f4dfa1
+
+      
         reader.onerror = (e) => {
             alert('Error reading file.');
             console.error('Kuato - FileReader error:', e);
         };
-<<<<<<< HEAD
 
         if (isPdf) {
             reader.readAsDataURL(file);
         } else {
             reader.readAsText(file);
         }
-=======
-        reader.readAsText(file);
->>>>>>> 44f4dfa1
 
         // Reset the input value to allow loading the same file again
         fileInput.value = '';
