--- conflicted
+++ resolved
@@ -171,8 +171,6 @@
                     sendNextButton.textContent = 'Send Next Chapter';
                     return;
                 }
-<<<<<<< HEAD
-
                 // Use the native setter to bypass React's input handling
                 const nativeInputValueSetter = Object.getOwnPropertyDescriptor(window.HTMLTextAreaElement.prototype, 'value').set;
                 nativeInputValueSetter.call(chatInput, message);
@@ -180,12 +178,6 @@
                 // Dispatch an event to notify the framework of the change
                 const inputEvent = new Event('input', { bubbles: true });
                 chatInput.dispatchEvent(inputEvent);
-
-=======
-
-                chatInput.value = message;
-                chatInput.dispatchEvent(new Event('input', { bubbles: true }));
->>>>>>> dcdd5c79
                 sendButton.click();
                 
                 chunk.status = 'sent';
@@ -246,7 +238,6 @@
     const loadNewButton = document.getElementById('kuato-load-new');
     loadNewButton.addEventListener('click', async () => {
         const url = prompt('Please enter the URL of the book to load:');
-<<<<<<< HEAD
         if (!url) return;
 
         loadNewButton.textContent = 'Loading...';
@@ -287,25 +278,12 @@
                 text: textContent,
                 sourceUrl: url
             }, (response) => {
-=======
-        if (url) {
-            loadNewButton.textContent = 'Loading...';
-            loadNewButton.disabled = true;
-            chrome.runtime.sendMessage({ action: 'loadUrl', url: url }, (response) => {
-                loadNewButton.textContent = 'Load New Book from URL';
-                loadNewButton.disabled = false;
->>>>>>> dcdd5c79
                 if (response && response.success) {
                     alert(`Book "${response.book.title}" loaded successfully!`);
                     populateLibraryDropdown();
                 } else {
                     const errorMessage = response ? response.error : 'An unknown error occurred.';
-<<<<<<< HEAD
                     alert(`Failed to save book.\n\nReason: ${errorMessage}`);
-=======
-                    alert(`Failed to load book.\n\nReason: ${errorMessage}`);
-                    console.error('Kuato - Failed to load book. Full response:', response);
->>>>>>> dcdd5c79
                 }
             });
 
