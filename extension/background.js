--- conflicted
+++ resolved
@@ -226,7 +226,6 @@
     }
 
     if (request.action === 'loadFile') {
-<<<<<<< HEAD
         const { filename, encoding, content } = request;
         (async () => {
             try {
@@ -266,29 +265,6 @@
                         title = filename;
                         textContent = content;
                     }
-=======
-        const { filename, content } = request;
-        (async () => {
-            try {
-                let title, textContent;
-                const isHtml = filename.toLowerCase().endsWith('.html') || filename.toLowerCase().endsWith('.htm');
-
-                if (isHtml) {
-                    await setupOffscreenDocument('offscreen.html');
-                    const result = await chrome.runtime.sendMessage({
-                        action: 'parseHtml',
-                        target: 'offscreen',
-                        html: content
-                    });
-
-                    if (!result.success) throw new Error(result.error);
-                    title = result.article.title || filename; // Fallback to filename
-                    textContent = result.article.textContent;
-                } else {
-                    // For .txt and other files, treat as plain text
-                    title = filename;
-                    textContent = content;
->>>>>>> 44f4dfa1
                 }
 
                 const addedBook = await processAndSaveBook(title, textContent, `file://${filename}`);
